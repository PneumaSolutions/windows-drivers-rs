--- conflicted
+++ resolved
@@ -592,30 +592,30 @@
 /// This function returns a [`ConfigError::WDKContentRootDetectionError`] if the
 /// WDK content root directory could not be found, or if the WDK version is
 /// ill-formed.
-pub fn setup_wdk_version() -> Result<String, ConfigError> {
+pub fn setup_wdk_version() -> Result<impl IntoIterator<Item = String>, ConfigError> {
     let Some(wdk_content_root) = detect_wdk_content_root() else {
         return Err(ConfigError::WDKContentRootDetectionError);
     };
-    let version = get_latest_windows_sdk_version(&wdk_content_root.join("Lib"))?;
+    let detected_sdk_version = get_latest_windows_sdk_version(&wdk_content_root.join("Lib"))?;
 
     if let Ok(existing_version) = std::env::var(WDK_VERSION_ENV_VAR) {
-        if version == existing_version {
+        if detected_sdk_version == existing_version {
             // Skip updating.  This can happen in certain recursive
             // cargo-make cases.
-            return Ok(version);
+            return Ok([WDK_VERSION_ENV_VAR].map(std::string::ToString::to_string));
         }
         // We have a bad version string set somehow.  Return an error.
         return Err(ConfigError::WDKContentRootDetectionError);
     }
 
-    println!("FORWARDING ARGS TO CARGO-MAKE:");
-    if !crate::utils::validate_wdk_version_format(&version) {
-        return Err(ConfigError::WDKVersionStringFormatError { version });
-    }
-
-    append_to_space_delimited_env_var(WDK_VERSION_ENV_VAR, &version);
-    forward_env_var_to_cargo_make(WDK_VERSION_ENV_VAR);
-    Ok(version)
+    if !crate::utils::validate_wdk_version_format(&detected_sdk_version) {
+        return Err(ConfigError::WDKVersionStringFormatError {
+            version: detected_sdk_version,
+        });
+    }
+
+    env::set_var(WDK_VERSION_ENV_VAR, detected_sdk_version);
+    Ok([WDK_VERSION_ENV_VAR].map(std::string::ToString::to_string))
 }
 
 /// Sets the `WDK_INFVERIF_SAMPLE_FLAG` environment variable to contain the
@@ -633,12 +633,9 @@
 /// is an i32.
 pub fn setup_infverif_for_samples<S: AsRef<str> + ToString + ?Sized>(
     version: &S,
-) -> Result<(), ConfigError> {
+) -> Result<impl IntoIterator<Item = String>, ConfigError> {
     let validated_version_string = crate::utils::get_wdk_version_number(version)?;
-    // This print signifies the start of the forwarding and signals to the
-    // `rust-env-update` plugin that it should forward args. This is also used to
-    // signal that the auto-generated help from `clap` was not executed.
-    println!("FORWARDING ARGS TO CARGO-MAKE:");
+
     // Safe to unwrap as we called .parse::<i32>().is_ok() in our call to
     // validate_wdk_version_format above.
     let version = validated_version_string
@@ -650,8 +647,8 @@
         "/msft"
     };
     append_to_space_delimited_env_var(WDK_INF_ADDITIONAL_FLAGS_ENV_VAR, sample_flag);
-    forward_env_var_to_cargo_make(WDK_INF_ADDITIONAL_FLAGS_ENV_VAR);
-    Ok(())
+
+    Ok([WDK_INF_ADDITIONAL_FLAGS_ENV_VAR].map(std::string::ToString::to_string))
 }
 
 /// Returns the path to the WDK build output directory for the current
@@ -926,28 +923,8 @@
 
     let mut env_var_value = string_to_prepend.to_string();
     env_var_value.push(';');
-<<<<<<< HEAD
     env_var_value.push_str(env::var(env_var_name).unwrap_or_default().as_str());
     env::set_var(env_var_name, env_var_value);
-=======
-    env_var_value.push_str(std::env::var(env_var_name).unwrap_or_default().as_str());
-    std::env::set_var(env_var_name, env_var_value);
-}
-
-fn forward_env_var_to_cargo_make<S: AsRef<str>>(env_var_name: S) {
-    let env_var_name = env_var_name.as_ref();
-
-    // Since this executes in a child process to cargo-make, we need to forward the
-    // values we want to change to duckscript, in order to get it to modify the
-    // parent process (ie. cargo-make)
-    if let Some(env_var_value) = std::env::var_os(env_var_name) {
-        println!(
-            "{env_var_name}={}",
-            env_var_value
-                .to_str()
-                .expect("env var value should be valid UTF-8")
-        );
-    }
 }
 
 #[cfg(test)]
@@ -976,5 +953,4 @@
         assert_eq!(env_string.split(' ').last(), Some("/samples"));
         Ok(())
     }
->>>>>>> 9a02d5b7
 }